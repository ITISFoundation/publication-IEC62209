import json as js

import matplotlib.pyplot as plt
import numpy as np
import pandas as pd
from copy import deepcopy
from scipy import stats
from skgstat import Variogram

from .iota import Iota
from .sample import Sample
from .sampler import latin_cube

# ============================================================================
# functions

def directional_metric(u, v, d, angle=30):
    """The euclidean metric along direction d."""
    l = np.abs(np.cos(np.deg2rad(angle))) * np.linalg.norm(d)
    w = v - u
    nw = np.linalg.norm(w)
    if (l * nw > np.abs(np.dot(d, w))):
        return -np.inf
    return nw

def make_variogram(x, z, vkwargs={}):
    """Builds an isotropic Variogram from x and z."""
    vg = None
    vkwargs['maxlag'] = 0.75
    if ('range' in vkwargs) and ('sill' in vkwargs):
        r = vkwargs['range']
        s = vkwargs['sill']
        n = vkwargs['nugget']
        vkwargs.pop('fit_method', None)
        vkwargs.pop('range', None)
        vkwargs.pop('sill', None)
        vkwargs.pop('nugget', None)
        vg = Variogram(x, z, **vkwargs)
        vg.fit(method='manual', range=r, sill=s, nugget=n)
    else:
        vg = Variogram(x, z, **vkwargs)
    return vg

def make_directional_variograms(x, z, direc, angle=45, vkwargs={}):
    """Builds a list of directional Variograms from x and z that are along direction direc."""
    direc = np.asarray(direc)
    vkwargs['maxlag'] = 0.75
    if direc.ndim <= 1:
        return Variogram(x, z, dist_func=lambda u, v: directional_metric(u, v, direc, angle), **vkwargs)
    else:
        vgs = []
        for d in direc:
            vg = Variogram(x, z, dist_func=lambda u, v: directional_metric(u, v, d, angle), **vkwargs)
            vgs.append(vg)
        return vgs

def variogram_param(variogram):
    """Returns the parameters of the variogram."""
    params = variogram.describe(flat=True)
    tokeep = ('model','estimator','dist_func','bin_func','fit_method','n_lags','maxlag','effective_range', 'sill', 'nugget')
    params = {k:params[k] for k in tokeep if k in params}
    params = {'range' if k == 'effective_range' else k:v for k,v in params.items()}
    return params

def ranges(variograms):
    """Returns the range of the variograms."""
    vgs = np.atleast_1d(variograms)
    ranges = []
    for vg in vgs:
        params = vg.parameters
        ranges.append(params[0])
    return ranges

def sills(variograms):
    """Returns the sills of the variograms."""
    vgs = np.atleast_1d(variograms)
    sills = []
    for vg in vgs:
        params = vg.parameters
        sills.append(params[1])
    return sills

# delta measure on l, with sensitivity p, based on gaussian semivariogram with range r and sill s
def delta_gaussian(l, p, r, s, n=0.):
    """The delta function associated to the gaussian variogram model."""
    l = np.abs(l)
    phi1_p = np.abs(stats.norm.ppf(p))
    if (l >= np.sqrt(2*s) * phi1_p):
        return r
    if (l <= np.sqrt(2*n) * phi1_p):
        return 0.
    l1 = (l / phi1_p)**2 / 2
    return np.sqrt(np.abs(np.log(1-l1/s))) * r / 2


# ============================================================================

class Model:
    """
    A class that holds the model data.

    Holds sample data as a Sample object, variogram as a Variogram, iota as a
    function applicable on sample. Note: a model.sample has a unique zvar.

    """
    def __init__(self, sample, metadata=None, iota=None, variogram=None, iqrfactor=5, calibration=(0., 1.), rescale=True, dirvg_kwargs={}, isovg_kwargs={}):
        if not sample.isrealvalued():
            raise ValueError('sample is not real valued')
        # metadata must be a json object
        self.metadata = metadata
        self.sample = sample
        self.iota = iota
        self.variogram = variogram
        self.dirvariograms = None
        self.calibration = calibration
        if iota is None:
            # build prescaled iota
            self.prescale()
        if variogram is None:
            # build directional variograms
            dirvgs = self.directional_variograms(iqrfactor=iqrfactor, vkwargs=dirvg_kwargs)
            self.dirvariograms = dirvgs
            # rescale iota
            if rescale:
                rgs = ranges(dirvgs)
                rgs = [r if r >= 0.1 else 1 for r in rgs]
                xscale = np.asarray(rgs)
                self.iota = self.iota.compose(Iota(np.diag(xscale)).inv())
            # set isotropic variogram with rescaled iota
            self.variogram = self.isotropic_variogram(iqrfactor=iqrfactor, vkwargs=isovg_kwargs)

    def param(self):
        """Returns the variogram parameters."""
        return variogram_param(self.variogram)

    def range(self):
        """Returns the variogram range."""
        return self.variogram.parameters[0]

    def sill(self):
        """Returns the variogram sill."""
        return self.variogram.parameters[1]

    def rmse(self):
        """Returns the variogram root mean square error."""
        return self.variogram.rmse

    def nrmse(self):
        """Returns the variogram normalized root mean square error."""
        return self.variogram.nrmse

    def iota(self, sample=None):
        """Applies self.iota to either self.sample or sample."""
        if sample is None:
            sample = self.sample
        return self.iota(sample.xdata())

    def xdata(self):
        """Returns all x-variables data as a numpy array."""
        return self.sample.xdata()

    def idata(self):
        """Returns iota applied to x-variables data as a numpy array."""
        return self.iota(self.sample.xdata())

    def zdata(self):
        """Returns all z-variables data as a list."""
        # there is only one zvar per model
        return self.sample.zdata().ravel()

    def recalibrate(self, loc=0, scale=1):
        """Recalibrates self."""
        self.model.calibration = (loc, abs(scale))

    def prescale(self):
        """
        Prescales self based on mean and std of the initial sample values.

        This step increases the accuracy of the directional metrics used to compute
        directional variograms.
        """
        df = self.sample.data
        xvar = self.sample.xvar
        xloc = []
        xscale = []
        for var in xvar:
            grp = df[var].to_numpy()
            xscale.append(np.std(grp))
            xloc.append(np.mean(grp))
        sigma = np.diag(np.asarray(xscale))
        mu = np.asarray(xloc)
        self.iota = Iota(sigma, mu).inv()

    def directional_variograms(self, iqrfactor=None, vkwargs={}):
        """
        Returns a list of the directional variogram along each x-dimension.

        A not None iqrfactor will filter out outliers before building the variograms.
        """
        x = None
        z = None
        if iqrfactor is not None and iqrfactor > 0:
            insample = self.sample.inliers_on(self.sample.zvar[0], iqrfactor=iqrfactor)
            x = self.iota(insample.xdata())
            z = insample.zdata().ravel()
        else:
            x = self.idata()
            z = self.zdata()
        n = x.shape[1]
        dirs = list(map(tuple, np.eye(n)))
        return make_directional_variograms(x, z, dirs, vkwargs=vkwargs)

    # assumes self.iota is valid and correct
    def isotropic_variogram(self, iqrfactor=None, vkwargs={}):
        """
        Returns the isotropic variogram after applying iota to x-data.

        A not None iqrfactor will filter out outliers before building the variograms.
        """
        x = None
        z = None
        if iqrfactor is not None and iqrfactor > 0:
            insample = self.sample.inliers_on(self.sample.zvar[0], iqrfactor=iqrfactor)
            x = self.iota(insample.xdata())
            z = insample.zdata().ravel()
        else:
            x = self.idata()
            z = self.zdata()
        return make_variogram(x, z, vkwargs=vkwargs)

    def variogram_errors(self):
        """Returns the bins and errors between the empirical and theoretical variograms."""
        vg = self.variogram
        bins = vg.bins
        exp = vg.experimental
        theo = np.array([vg.fitted_model(h) for h in bins])
        vgerr = exp - theo
        return bins, vgerr

    def plot_variogram(self, ax=None, show=False):
        """Plots the isotropic variogram induced by self."""
        vg = self.variogram
        if ax is None:
            fig, ax = plt.subplots(2, 1, figsize=(15, 12))
            plt.subplots_adjust(left=0.07, right=0.95, bottom=0.05, top=0.9, wspace=0.2, hspace=0.2)
            fig.suptitle('isotropic semivariogram', fontsize=16)
        vg_range, vg_sill, vg_nugget  = vg.parameters
        hist = False
        ax1 = None
        if isinstance(ax, (list, tuple, np.ndarray)) and (len(ax) > 1):
            hist = True
        vg.plot(ax, show=False, hist=hist)
        if hist:
            ax1 = ax[1]
            ax = ax[0]
            pat = ax1.patches
            for p in pat:
                p.set_color('blue')
        ax.set_xlabel('lag (range = ' + f'{vg_range:.6f}' + ')')
        ax.set_ylabel('semivar (sill = ' + f'{vg_sill:.6f}' + ')')
        ax.set_ylim(ymin=0.)
        ax.get_lines()[0].set_color('blue')
        ax.get_lines()[1].set_color('red')
        if hist:
            ax.get_shared_x_axes().join(ax, ax1)
            ax1.tick_params(labelbottom=True)
            ax1.set_xlabel('lag')
            ax1.set_ylabel('count')
        if show:
            plt.show()
        return ax.figure

    def plot_directional_variograms(self, show=False):
        """Plots the directional variograms along each dimension induced by self."""
        vgs = self.dirvariograms
        if vgs is None:
            return None
        fig, axs = plt.subplots(4, 2, figsize=(15, 12))
        plt.subplots_adjust(left=0.07, right=0.95, bottom=0.05, top=0.9, wspace=0.2, hspace=0.4)
        fig.suptitle('directional semivariograms', fontsize=16)
        for i, v in enumerate(vgs):
            var = self.sample.xvar[i]
            i1 = i // 2
            i2 = i % 2
            ax = axs[i1, i2]
            v.plot(ax, show=False, hist=False)
            ax.set_title(f'along {var}')
            ax.set_xlabel('lag')
            ax.set_ylabel('semivar')
        if show:
            plt.show()
        return axs[0, 0].figure

    def delta_gaussian(self, l, p=0.1):
        """The delta function induced by self and the gaussian model."""
        return delta_gaussian(l, p, self.range(), self.sill())

    def initial_search_sample(self, mpe=1.5, minsize=10, maxsize=1000):
        """Computes and returns the initial sample used to start the exploration algorithm."""
        mpe = np.abs(mpe)
        x = self.idata()
        z = self.zdata()
        l = np.minimum(np.abs(z-mpe), np.abs(z+mpe))
        mins = np.amin(x, axis=0)
        maxs = np.amax(x, axis=0)
        ptp = np.ptp(x, axis=0)
        keys = self.sample.xvar
        vals = np.column_stack((mins, maxs)).tolist()
        dom = dict(zip(keys, vals))
        lbar = max(np.mean(l), mpe / 100.)
        nu = int(np.prod(1 + np.ceil(ptp / self.delta_gaussian(lbar))))
        nu = max(min(nu, maxsize), minsize)
        isample = Sample(latin_cube(dom, nu), xvar=self.sample.xvar)
        isample.set_zvar(self.sample.zvar[0])
        iotai = self.iota.inv()
        return iotai(isample)

    def to_json(self):
        """Returns a json object (a dict) representation of self."""
<<<<<<< HEAD
        return { 'metadata':copy.deepcopy(self.metadata()),
=======
        return { 'metadata':deepcopy(self.metadata),
>>>>>>> aaac8ac7
            'sample':self.sample.to_json(),
            'iota':self.iota.to_json(),
            'vgx': self.variogram.coordinates.tolist(),
            'vgz': self.variogram.values.tolist(),
            'vgparam': self.param(),
            'calibration': list(self.calibration) }

    @classmethod
    def from_json(cls, json):
        """Reconstitutes a Model for the given json object."""
        if isinstance(json, (str, bytes, bytearray)):
            json = js.loads(json)
<<<<<<< HEAD
        metadata = copy.deepcopy(json['metadata'])
=======
        metadata = deepcopy(json['metadata'])
>>>>>>> aaac8ac7
        sample = Sample.from_json(json['sample'])
        iota = Iota.from_json(json['iota'])
        variogram = make_variogram(json['vgx'], json['vgz'], vkwargs=json['vgparam'])
        calibration = tuple(json['calibration'])
        return Model(sample, metadata=metadata, iota=iota, variogram=variogram, calibration=calibration)

    def save(self, filename):
        """Serializes self to file."""
        with open(filename, 'w', encoding='utf8') as outfile:
            js.dump(self.to_json(), outfile, ensure_ascii=False, separators=(',', ':'))

    @classmethod
    def load(cls, filename):
        """Deserializes self from file."""
        with open(filename) as infile:
            return cls.from_json(js.load(infile))

<|MERGE_RESOLUTION|>--- conflicted
+++ resolved
@@ -317,11 +317,7 @@
 
     def to_json(self):
         """Returns a json object (a dict) representation of self."""
-<<<<<<< HEAD
-        return { 'metadata':copy.deepcopy(self.metadata()),
-=======
         return { 'metadata':deepcopy(self.metadata),
->>>>>>> aaac8ac7
             'sample':self.sample.to_json(),
             'iota':self.iota.to_json(),
             'vgx': self.variogram.coordinates.tolist(),
@@ -334,11 +330,7 @@
         """Reconstitutes a Model for the given json object."""
         if isinstance(json, (str, bytes, bytearray)):
             json = js.loads(json)
-<<<<<<< HEAD
-        metadata = copy.deepcopy(json['metadata'])
-=======
         metadata = deepcopy(json['metadata'])
->>>>>>> aaac8ac7
         sample = Sample.from_json(json['sample'])
         iota = Iota.from_json(json['iota'])
         variogram = make_variogram(json['vgx'], json['vgz'], vkwargs=json['vgparam'])
